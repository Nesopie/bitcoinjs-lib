--- conflicted
+++ resolved
@@ -1,14 +1,17 @@
 /// <reference types="node" />
 export declare const typeforce: any;
-<<<<<<< HEAD
+/**
+ * Checks if two arrays of Buffers are equal.
+ * @param a - The first array of Buffers.
+ * @param b - The second array of Buffers.
+ * @returns True if the arrays are equal, false otherwise.
+ */
+export declare function stacksEqual(a: Buffer[], b: Buffer[]): boolean;
 /**
  * Checks if the given value is a valid elliptic curve point.
  * @param p - The value to check.
  * @returns True if the value is a valid elliptic curve point, false otherwise.
  */
-=======
-export declare function stacksEqual(a: Buffer[], b: Buffer[]): boolean;
->>>>>>> 5655cd4f
 export declare function isPoint(p: Buffer | number | undefined | null): boolean;
 export declare function UInt31(value: number): boolean;
 export declare function BIP32Path(value: string): boolean;
