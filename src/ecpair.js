'use strict';
Object.defineProperty(exports, '__esModule', { value: true });
const NETWORKS = require('./networks');
const types = require('./types');
const ecc = require('tiny-secp256k1');
const randomBytes = require('randombytes');
const typeforce = require('typeforce');
const wif = require('wif');
const isOptions = typeforce.maybe(
  typeforce.compile({
    compressed: types.maybe(types.Boolean),
    network: types.maybe(types.Network),
  }),
);
class ECPair {
<<<<<<< HEAD
  constructor(__D, __Q, options) {
    this.__D = __D;
    this.__Q = __Q;
    if (options === undefined) options = {};
    this.compressed =
      options.compressed === undefined ? true : options.compressed;
    this.network = options.network || NETWORKS.bitcoin;
    if (__Q !== undefined) this.__Q = ecc.pointCompress(__Q, this.compressed);
  }
  get privateKey() {
    return this.__D;
  }
  get publicKey() {
    if (!this.__Q) this.__Q = ecc.pointFromScalar(this.__D, this.compressed);
    return this.__Q;
  }
  toWIF() {
    if (!this.__D) throw new Error('Missing private key');
    return wif.encode(this.network.wif, this.__D, this.compressed);
  }
  sign(hash) {
    if (!this.__D) throw new Error('Missing private key');
    return ecc.sign(hash, this.__D);
  }
  verify(hash, signature) {
    return ecc.verify(hash, this.publicKey, signature);
  }
=======
    constructor(__D, __Q, options) {
        this.__D = __D;
        this.__Q = __Q;
        if (options === undefined)
            options = {};
        this.compressed =
            options.compressed === undefined ? true : options.compressed;
        this.network = options.network || NETWORKS.bitcoin;
        if (__Q !== undefined)
            this.__Q = ecc.pointCompress(__Q, this.compressed);
    }
    get privateKey() {
        return this.__D;
    }
    get publicKey() {
        if (!this.__Q)
            this.__Q = ecc.pointFromScalar(this.__D, this.compressed);
        return this.__Q;
    }
    toWIF() {
        if (!this.__D)
            throw new Error('Missing private key');
        return wif.encode(this.network.wif, this.__D, this.compressed);
    }
    sign(hash, lowR = false) {
        if (!this.__D)
            throw new Error('Missing private key');
        if (lowR === false) {
            return ecc.sign(hash, this.__D);
        }
        else {
            let sig = ecc.sign(hash, this.__D);
            const extraData = Buffer.alloc(32, 0);
            let counter = 0;
            // if first try is lowR, skip the loop
            // for second try and on, add extra entropy counting up
            while (sig[0] > 0x7f) {
                counter++;
                extraData.writeUIntLE(counter, 0, 6);
                sig = ecc.signWithEntropy(hash, this.__D, extraData);
            }
            return sig;
        }
    }
    verify(hash, signature) {
        return ecc.verify(hash, this.publicKey, signature);
    }
>>>>>>> 39bd0800
}
function fromPrivateKey(buffer, options) {
  typeforce(types.Buffer256bit, buffer);
  if (!ecc.isPrivate(buffer))
    throw new TypeError('Private key not in range [1, n)');
  typeforce(isOptions, options);
  return new ECPair(buffer, undefined, options);
}
exports.fromPrivateKey = fromPrivateKey;
function fromPublicKey(buffer, options) {
  typeforce(ecc.isPoint, buffer);
  typeforce(isOptions, options);
  return new ECPair(undefined, buffer, options);
}
exports.fromPublicKey = fromPublicKey;
function fromWIF(wifString, network) {
  const decoded = wif.decode(wifString);
  const version = decoded.version;
  // list of networks?
  if (types.Array(network)) {
    network = network
      .filter(x => {
        return version === x.wif;
      })
      .pop();
    if (!network) throw new Error('Unknown network version');
    // otherwise, assume a network object (or default to bitcoin)
  } else {
    network = network || NETWORKS.bitcoin;
    if (version !== network.wif) throw new Error('Invalid network version');
  }
  return fromPrivateKey(decoded.privateKey, {
    compressed: decoded.compressed,
    network: network,
  });
}
exports.fromWIF = fromWIF;
function makeRandom(options) {
  typeforce(isOptions, options);
  if (options === undefined) options = {};
  const rng = options.rng || randomBytes;
  let d;
  do {
    d = rng(32);
    typeforce(types.Buffer256bit, d);
  } while (!ecc.isPrivate(d));
  return fromPrivateKey(d, options);
}
exports.makeRandom = makeRandom;<|MERGE_RESOLUTION|>--- conflicted
+++ resolved
@@ -13,7 +13,6 @@
   }),
 );
 class ECPair {
-<<<<<<< HEAD
   constructor(__D, __Q, options) {
     this.__D = __D;
     this.__Q = __Q;
@@ -34,62 +33,27 @@
     if (!this.__D) throw new Error('Missing private key');
     return wif.encode(this.network.wif, this.__D, this.compressed);
   }
-  sign(hash) {
+  sign(hash, lowR = false) {
     if (!this.__D) throw new Error('Missing private key');
-    return ecc.sign(hash, this.__D);
+    if (lowR === false) {
+      return ecc.sign(hash, this.__D);
+    } else {
+      let sig = ecc.sign(hash, this.__D);
+      const extraData = Buffer.alloc(32, 0);
+      let counter = 0;
+      // if first try is lowR, skip the loop
+      // for second try and on, add extra entropy counting up
+      while (sig[0] > 0x7f) {
+        counter++;
+        extraData.writeUIntLE(counter, 0, 6);
+        sig = ecc.signWithEntropy(hash, this.__D, extraData);
+      }
+      return sig;
+    }
   }
   verify(hash, signature) {
     return ecc.verify(hash, this.publicKey, signature);
   }
-=======
-    constructor(__D, __Q, options) {
-        this.__D = __D;
-        this.__Q = __Q;
-        if (options === undefined)
-            options = {};
-        this.compressed =
-            options.compressed === undefined ? true : options.compressed;
-        this.network = options.network || NETWORKS.bitcoin;
-        if (__Q !== undefined)
-            this.__Q = ecc.pointCompress(__Q, this.compressed);
-    }
-    get privateKey() {
-        return this.__D;
-    }
-    get publicKey() {
-        if (!this.__Q)
-            this.__Q = ecc.pointFromScalar(this.__D, this.compressed);
-        return this.__Q;
-    }
-    toWIF() {
-        if (!this.__D)
-            throw new Error('Missing private key');
-        return wif.encode(this.network.wif, this.__D, this.compressed);
-    }
-    sign(hash, lowR = false) {
-        if (!this.__D)
-            throw new Error('Missing private key');
-        if (lowR === false) {
-            return ecc.sign(hash, this.__D);
-        }
-        else {
-            let sig = ecc.sign(hash, this.__D);
-            const extraData = Buffer.alloc(32, 0);
-            let counter = 0;
-            // if first try is lowR, skip the loop
-            // for second try and on, add extra entropy counting up
-            while (sig[0] > 0x7f) {
-                counter++;
-                extraData.writeUIntLE(counter, 0, 6);
-                sig = ecc.signWithEntropy(hash, this.__D, extraData);
-            }
-            return sig;
-        }
-    }
-    verify(hash, signature) {
-        return ecc.verify(hash, this.publicKey, signature);
-    }
->>>>>>> 39bd0800
 }
 function fromPrivateKey(buffer, options) {
   typeforce(types.Buffer256bit, buffer);
